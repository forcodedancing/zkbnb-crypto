/*
 * Copyright © 2021 Zecrey Protocol
 *
 * Licensed under the Apache License, Version 2.0 (the "License");
 * you may not use this file except in compliance with the License.
 * You may obtain a copy of the License at
 *
 *     http://www.apache.org/licenses/LICENSE-2.0
 *
 * Unless required by applicable law or agreed to in writing, software
 * distributed under the License is distributed on an "AS IS" BASIS,
 * WITHOUT WARRANTIES OR CONDITIONS OF ANY KIND, either express or implied.
 * See the License for the specific language governing permissions and
 * limitations under the License.
 *
 */

package std

import (
	"github.com/zecrey-labs/zecrey-crypto/zecrey/circuit/bn254/std"
)

type AddLiquidityTx struct {
	FromAccountIndex  int64
	PairIndex         int64
	AssetAId          int64
	AssetAAmount      int64
	AssetBId          int64
	AssetBAmount      int64
	LpAmount          int64
<<<<<<< HEAD
=======
	KLast             int64
	TreasuryAmount    int64
>>>>>>> 52b8ca9d
	GasAccountIndex   int64
	GasFeeAssetId     int64
	GasFeeAssetAmount int64
}

type AddLiquidityTxConstraints struct {
	FromAccountIndex  Variable
	PairIndex         Variable
	AssetAId          Variable
	AssetAAmount      Variable
	AssetBId          Variable
	AssetBAmount      Variable
	LpAmount          Variable
<<<<<<< HEAD
	PoolAAmount       Variable
	PoolBAmount       Variable
=======
	KLast             Variable
	TreasuryAmount    Variable
>>>>>>> 52b8ca9d
	GasAccountIndex   Variable
	GasFeeAssetId     Variable
	GasFeeAssetAmount Variable
}

func EmptyAddLiquidityTxWitness() (witness AddLiquidityTxConstraints) {
	witness = AddLiquidityTxConstraints{
		FromAccountIndex:  ZeroInt,
		PairIndex:         ZeroInt,
		AssetAId:          ZeroInt,
		AssetAAmount:      ZeroInt,
		AssetBId:          ZeroInt,
		AssetBAmount:      ZeroInt,
		LpAmount:          ZeroInt,
<<<<<<< HEAD
		PoolAAmount:       ZeroInt,
		PoolBAmount:       ZeroInt,
=======
		KLast:             ZeroInt,
		TreasuryAmount:    ZeroInt,
>>>>>>> 52b8ca9d
		GasAccountIndex:   ZeroInt,
		GasFeeAssetId:     ZeroInt,
		GasFeeAssetAmount: ZeroInt,
	}
	return witness
}

func SetAddLiquidityTxWitness(tx *AddLiquidityTx) (witness AddLiquidityTxConstraints) {
	witness = AddLiquidityTxConstraints{
		FromAccountIndex:  tx.FromAccountIndex,
		PairIndex:         tx.PairIndex,
		AssetAId:          tx.AssetAId,
		AssetAAmount:      tx.AssetAAmount,
		AssetBId:          tx.AssetBId,
		AssetBAmount:      tx.AssetBAmount,
		LpAmount:          tx.LpAmount,
<<<<<<< HEAD
=======
		KLast:             tx.KLast,
		TreasuryAmount:    tx.TreasuryAmount,
>>>>>>> 52b8ca9d
		GasAccountIndex:   tx.GasAccountIndex,
		GasFeeAssetId:     tx.GasFeeAssetId,
		GasFeeAssetAmount: tx.GasFeeAssetAmount,
	}
	return witness
}

func ComputeHashFromAddLiquidityTx(tx AddLiquidityTxConstraints, nonce Variable, expiredAt Variable, hFunc MiMC) (hashVal Variable) {
	hFunc.Reset()
	hFunc.Write(
		tx.FromAccountIndex,
		tx.PairIndex,
		tx.AssetAAmount,
		tx.AssetBAmount,
		tx.GasAccountIndex,
		tx.GasFeeAssetId,
		tx.GasFeeAssetAmount,
		expiredAt,
		nonce,
	)
	hashVal = hFunc.Sum()
	return hashVal
}

func VerifyAddLiquidityTx(
	api API, flag Variable,
	tx *AddLiquidityTxConstraints,
	accountsBefore [NbAccountsPerTx]AccountConstraints, liquidityBefore LiquidityConstraints,
) (pubData [PubDataSizePerTx]Variable) {
	pubData = CollectPubDataFromAddLiquidity(api, *tx)
	// check params
	// account index
	IsVariableEqual(api, flag, tx.FromAccountIndex, accountsBefore[0].AccountIndex)
	IsVariableEqual(api, flag, liquidityBefore.TreasuryAccountIndex, accountsBefore[1].AccountIndex)
	IsVariableEqual(api, flag, tx.GasAccountIndex, accountsBefore[2].AccountIndex)
	// asset id
	IsVariableEqual(api, flag, tx.AssetAId, accountsBefore[0].AssetsInfo[0].AssetId)
	IsVariableEqual(api, flag, tx.AssetBId, accountsBefore[0].AssetsInfo[1].AssetId)
	IsVariableEqual(api, flag, tx.AssetAId, liquidityBefore.AssetAId)
	IsVariableEqual(api, flag, tx.AssetBId, liquidityBefore.AssetBId)
	IsVariableEqual(api, flag, tx.PairIndex, accountsBefore[1].AssetsInfo[0].AssetId)
	IsVariableEqual(api, flag, tx.GasFeeAssetId, accountsBefore[0].AssetsInfo[2].AssetId)
	IsVariableEqual(api, flag, tx.GasFeeAssetId, accountsBefore[2].AssetsInfo[0].AssetId)
	IsVariableLessOrEqual(api, flag, 0, tx.AssetAAmount)
	IsVariableLessOrEqual(api, flag, 0, tx.AssetBAmount)
	// check if the user has enough balance
	tx.AssetAAmount = UnpackAmount(api, tx.AssetAAmount)
	tx.AssetBAmount = UnpackAmount(api, tx.AssetBAmount)
	tx.LpAmount = UnpackAmount(api, tx.LpAmount)
	tx.GasFeeAssetAmount = UnpackFee(api, tx.GasFeeAssetAmount)
	IsVariableLessOrEqual(api, flag, tx.AssetAAmount, accountsBefore[0].AssetsInfo[0].Balance)
	IsVariableLessOrEqual(api, flag, tx.AssetBAmount, accountsBefore[0].AssetsInfo[1].Balance)
	IsVariableLessOrEqual(api, flag, tx.GasFeeAssetAmount, accountsBefore[0].AssetsInfo[2].Balance)
	// TODO verify ratio
	l := api.Mul(liquidityBefore.AssetA, tx.AssetAAmount)
	r := api.Mul(liquidityBefore.AssetB, tx.AssetBAmount)
	maxDelta := std.Max(api, liquidityBefore.AssetA, liquidityBefore.AssetB)
	l = std.Max(api, l, r)
	r = std.Min(api, l, r)
	lrDelta := api.Sub(l, r)
	IsVariableLessOrEqual(api, flag, lrDelta, maxDelta)
	// TODO verify lp amount
<<<<<<< HEAD
	zeroFlag := api.Compiler().IsBoolean(api.Add(liquidityBefore.AssetA, 1))
	if zeroFlag {
		// lpAmount = \sqrt{x * y}
		lpAmountSquare := api.Mul(tx.AssetAAmount, tx.AssetBAmount)
		IsVariableEqual(api, flag, api.Mul(tx.LpAmount, tx.LpAmount), lpAmountSquare)
	} else {
		// lpAmount = \Delta{x} / x * poolLp
		IsVariableEqual(api, flag, api.Mul(tx.LpAmount, liquidityBefore.AssetA), api.Mul(tx.AssetAAmount, liquidityBefore.LpAmount))
	}
=======
	isZero := api.IsZero(liquidityBefore.AssetA)
	isZero = api.And(isZero, flag)
	lpAmountSquare := api.Mul(tx.AssetAAmount, tx.AssetBAmount)
	IsVariableLessOrEqual(api, isZero, api.Mul(tx.LpAmount, tx.LpAmount), lpAmountSquare)
	notZero := api.IsZero(isZero)
	IsVariableEqual(api, notZero, api.Mul(tx.LpAmount, liquidityBefore.AssetA), api.Mul(tx.AssetAAmount, liquidityBefore.LpAmount))
	return pubData
>>>>>>> 52b8ca9d
}<|MERGE_RESOLUTION|>--- conflicted
+++ resolved
@@ -29,11 +29,8 @@
 	AssetBId          int64
 	AssetBAmount      int64
 	LpAmount          int64
-<<<<<<< HEAD
-=======
 	KLast             int64
 	TreasuryAmount    int64
->>>>>>> 52b8ca9d
 	GasAccountIndex   int64
 	GasFeeAssetId     int64
 	GasFeeAssetAmount int64
@@ -47,13 +44,8 @@
 	AssetBId          Variable
 	AssetBAmount      Variable
 	LpAmount          Variable
-<<<<<<< HEAD
-	PoolAAmount       Variable
-	PoolBAmount       Variable
-=======
 	KLast             Variable
 	TreasuryAmount    Variable
->>>>>>> 52b8ca9d
 	GasAccountIndex   Variable
 	GasFeeAssetId     Variable
 	GasFeeAssetAmount Variable
@@ -68,13 +60,8 @@
 		AssetBId:          ZeroInt,
 		AssetBAmount:      ZeroInt,
 		LpAmount:          ZeroInt,
-<<<<<<< HEAD
-		PoolAAmount:       ZeroInt,
-		PoolBAmount:       ZeroInt,
-=======
 		KLast:             ZeroInt,
 		TreasuryAmount:    ZeroInt,
->>>>>>> 52b8ca9d
 		GasAccountIndex:   ZeroInt,
 		GasFeeAssetId:     ZeroInt,
 		GasFeeAssetAmount: ZeroInt,
@@ -91,11 +78,8 @@
 		AssetBId:          tx.AssetBId,
 		AssetBAmount:      tx.AssetBAmount,
 		LpAmount:          tx.LpAmount,
-<<<<<<< HEAD
-=======
 		KLast:             tx.KLast,
 		TreasuryAmount:    tx.TreasuryAmount,
->>>>>>> 52b8ca9d
 		GasAccountIndex:   tx.GasAccountIndex,
 		GasFeeAssetId:     tx.GasFeeAssetId,
 		GasFeeAssetAmount: tx.GasFeeAssetAmount,
@@ -158,17 +142,6 @@
 	lrDelta := api.Sub(l, r)
 	IsVariableLessOrEqual(api, flag, lrDelta, maxDelta)
 	// TODO verify lp amount
-<<<<<<< HEAD
-	zeroFlag := api.Compiler().IsBoolean(api.Add(liquidityBefore.AssetA, 1))
-	if zeroFlag {
-		// lpAmount = \sqrt{x * y}
-		lpAmountSquare := api.Mul(tx.AssetAAmount, tx.AssetBAmount)
-		IsVariableEqual(api, flag, api.Mul(tx.LpAmount, tx.LpAmount), lpAmountSquare)
-	} else {
-		// lpAmount = \Delta{x} / x * poolLp
-		IsVariableEqual(api, flag, api.Mul(tx.LpAmount, liquidityBefore.AssetA), api.Mul(tx.AssetAAmount, liquidityBefore.LpAmount))
-	}
-=======
 	isZero := api.IsZero(liquidityBefore.AssetA)
 	isZero = api.And(isZero, flag)
 	lpAmountSquare := api.Mul(tx.AssetAAmount, tx.AssetBAmount)
@@ -176,5 +149,4 @@
 	notZero := api.IsZero(isZero)
 	IsVariableEqual(api, notZero, api.Mul(tx.LpAmount, liquidityBefore.AssetA), api.Mul(tx.AssetAAmount, liquidityBefore.LpAmount))
 	return pubData
->>>>>>> 52b8ca9d
 }