--- conflicted
+++ resolved
@@ -40,11 +40,8 @@
 	NbAccountAssetsPerAccount = 4
 	NbAccountsPerTx           = 5
 
-<<<<<<< HEAD
-=======
 	PubDataSizePerTx = 6
 
->>>>>>> 52b8ca9d
 	OfferSizePerAsset = 128
 )
 
