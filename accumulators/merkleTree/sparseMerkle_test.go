--- conflicted
+++ resolved
@@ -230,44 +230,22 @@
 	hashVal := hFunc.Sum(nil)
 	node := CreateLeafNode(hashVal)
 	leavesMap := make(map[int64]*Node)
-<<<<<<< HEAD
-	leavesMap[4] = node
-	treeByMap, err := NewTreeByMap(leavesMap, 3, NilHash, mimc.NewMiMC())
-=======
 	leavesMap[2] = node
 	treeByMap, err := NewTreeByMap(leavesMap, 2, NilHash, mimc.NewMiMC())
->>>>>>> 409c752d
 	if err != nil {
 		t.Fatal(err)
 	}
 	fmt.Println(common.Bytes2Hex(treeByMap.RootNode.Value))
 	fmt.Println(len(treeByMap.Leaves))
 
-<<<<<<< HEAD
-	emptyTree, err := NewEmptyTree(3, NilHash, mimc.NewMiMC())
-	if err != nil {
-		t.Fatal(err)
-	}
-	err = emptyTree.Update(4, hashVal)
-=======
 	emptyTree, err := NewEmptyTree(2, NilHash, mimc.NewMiMC())
 	if err != nil {
 		t.Fatal(err)
 	}
 	err = emptyTree.Update(2, hashVal)
->>>>>>> 409c752d
 	if err != nil {
 		t.Fatal(err)
 	}
 	fmt.Println(common.Bytes2Hex(emptyTree.RootNode.Value))
 	fmt.Println(len(emptyTree.Leaves))
-<<<<<<< HEAD
-
-	level2 := emptyTree.HashSubTrees(hashVal, emptyTree.NilHashValueConst[0])
-	level3 := emptyTree.HashSubTrees(level2, emptyTree.NilHashValueConst[1])
-	level4 := emptyTree.HashSubTrees(emptyTree.NilHashValueConst[2], level3)
-	fmt.Println(common.Bytes2Hex(level4))
-
-=======
->>>>>>> 409c752d
 }