/*
 * Copyright © 2021 Zecrey Protocol
 *
 * Licensed under the Apache License, Version 2.0 (the "License");
 * you may not use this file except in compliance with the License.
 * You may obtain a copy of the License at
 *
 *     http://www.apache.org/licenses/LICENSE-2.0
 *
 * Unless required by applicable law or agreed to in writing, software
 * distributed under the License is distributed on an "AS IS" BASIS,
 * WITHOUT WARRANTIES OR CONDITIONS OF ANY KIND, either express or implied.
 * See the License for the specific language governing permissions and
 * limitations under the License.
 *
 */

package legendTxTypes

import (
	"bytes"
	"encoding/json"
	"github.com/consensys/gnark-crypto/ecc/bn254/fr/mimc"
	"hash"
	"log"
	"math/big"
)

type WithdrawNftSegmentFormat struct {
	AccountIndex      int64  `json:"account_index"`
	NftIndex          int64  `json:"nft_index"`
	ToAddress         string `json:"to_address"`
	GasAccountIndex   int64  `json:"gas_account_index"`
	GasFeeAssetId     int64  `json:"gas_fee_asset_id"`
	GasFeeAssetAmount string `json:"gas_fee_asset_amount"`
	ExpiredAt         int64  `json:"expired_at"`
	Nonce             int64  `json:"nonce"`
}

func ConstructWithdrawNftTxInfo(sk *PrivateKey, segmentStr string) (txInfo *WithdrawNftTxInfo, err error) {
	var segmentFormat *WithdrawNftSegmentFormat
	err = json.Unmarshal([]byte(segmentStr), &segmentFormat)
	if err != nil {
		log.Println("[ConstructWithdrawNftTxInfo] err info:", err)
		return nil, err
	}
	gasFeeAmount, err := StringToBigInt(segmentFormat.GasFeeAssetAmount)
	if err != nil {
		log.Println("[ConstructBuyNftTxInfo] unable to convert string to big int:", err)
		return nil, err
	}
	txInfo = &WithdrawNftTxInfo{
		AccountIndex:      segmentFormat.AccountIndex,
		NftIndex:          segmentFormat.NftIndex,
		ToAddress:         segmentFormat.ToAddress,
		GasAccountIndex:   segmentFormat.GasAccountIndex,
		GasFeeAssetId:     segmentFormat.GasFeeAssetId,
		GasFeeAssetAmount: gasFeeAmount,
		ExpiredAt:         segmentFormat.ExpiredAt,
		Nonce:             segmentFormat.Nonce,
		Sig:               nil,
	}
	// compute call data hash
	hFunc := mimc.NewMiMC()
	// compute msg hash
	msgHash, err := ComputeWithdrawNftMsgHash(txInfo, hFunc)
	if err != nil {
		log.Println("[ConstructWithdrawNftTxInfo] unable to compute hash:", err)
		return nil, err
	}
	// compute signature
	hFunc.Reset()
	sigBytes, err := sk.Sign(msgHash, hFunc)
	if err != nil {
		log.Println("[ConstructWithdrawNftTxInfo] unable to sign:", err)
		return nil, err
	}
	txInfo.Sig = sigBytes
	return txInfo, nil
}

type WithdrawNftTxInfo struct {
	AccountIndex           int64
	CreatorAccountIndex    int64
<<<<<<< HEAD
	CreatorAccountNameHash string
	CreatorTreasuryRate    int64
	NftIndex               int64
	NftContentHash         string
	NftL1Address           string
	NftL1TokenId           *big.Int
=======
	CreatorAccountNameHash []byte
	CreatorTreasuryRate    int64
	NftIndex               int64
	NftContentHash         []byte
	NftL1Address           string
	NftL1TokenId           *big.Int
	CollectionId           int64
>>>>>>> 52b8ca9d
	ToAddress              string
	GasAccountIndex        int64
	GasFeeAssetId          int64
	GasFeeAssetAmount      *big.Int
	ExpiredAt              int64
	Nonce                  int64
	Sig                    []byte
}

func ComputeWithdrawNftMsgHash(txInfo *WithdrawNftTxInfo, hFunc hash.Hash) (msgHash []byte, err error) {
	hFunc.Reset()
	var buf bytes.Buffer
	packedFee, err := ToPackedFee(txInfo.GasFeeAssetAmount)
	if err != nil {
		log.Println("[ComputeTransferMsgHash] unable to packed amount: %s", err.Error())
		return nil, err
	}
	WriteInt64IntoBuf(&buf, txInfo.AccountIndex)
	WriteInt64IntoBuf(&buf, txInfo.NftIndex)
	buf.Write(PaddingAddressToBytes32(txInfo.ToAddress))
	WriteInt64IntoBuf(&buf, txInfo.GasAccountIndex)
	WriteInt64IntoBuf(&buf, txInfo.GasFeeAssetId)
	WriteInt64IntoBuf(&buf, packedFee)
	WriteInt64IntoBuf(&buf, txInfo.ExpiredAt)
	WriteInt64IntoBuf(&buf, txInfo.Nonce)
	hFunc.Write(buf.Bytes())
	msgHash = hFunc.Sum(nil)
	return msgHash, nil
}<|MERGE_RESOLUTION|>--- conflicted
+++ resolved
@@ -82,14 +82,6 @@
 type WithdrawNftTxInfo struct {
 	AccountIndex           int64
 	CreatorAccountIndex    int64
-<<<<<<< HEAD
-	CreatorAccountNameHash string
-	CreatorTreasuryRate    int64
-	NftIndex               int64
-	NftContentHash         string
-	NftL1Address           string
-	NftL1TokenId           *big.Int
-=======
 	CreatorAccountNameHash []byte
 	CreatorTreasuryRate    int64
 	NftIndex               int64
@@ -97,7 +89,6 @@
 	NftL1Address           string
 	NftL1TokenId           *big.Int
 	CollectionId           int64
->>>>>>> 52b8ca9d
 	ToAddress              string
 	GasAccountIndex        int64
 	GasFeeAssetId          int64
