--- conflicted
+++ resolved
@@ -71,16 +71,12 @@
 	pendingCommitmentData[2] = block.OldStateRoot
 	pendingCommitmentData[3] = block.NewStateRoot
 	api.AssertIsEqual(block.OldStateRoot, block.Txs[0].StateRootBefore)
-<<<<<<< HEAD
 
 	gasAssetCount := len(block.GasAssetIds)
 	blockGasDeltas := make([]Variable, gasAssetCount)
 	for i := 0; i < gasAssetCount; i++ {
 		blockGasDeltas[i] = 0
 	}
-=======
-	api.AssertIsEqual(block.NewStateRoot, block.Txs[block.TxsCount-1].StateRootAfter)
->>>>>>> 9a20106a
 
 	onChainOpsCount = 0
 	isOnChainOp, pendingPubData, roots, gasDeltas, err := VerifyTransaction(api, block.Txs[0], hFunc, block.CreatedAt)
@@ -142,7 +138,6 @@
 	hFunc.Write(
 		newAccountRoot,
 		roots[1],
-		roots[2],
 	)
 	newStateRoot := hFunc.Sum()
 	types.IsVariableEqual(api, needGas, block.NewStateRoot, newStateRoot)
